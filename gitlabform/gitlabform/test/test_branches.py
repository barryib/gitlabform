import pytest

from gitlabform.gitlabform import GitLabForm
from gitlabform.gitlabform.test import (
    delete_group_and_project,
    run_gitlabform,
)


@pytest.fixture(scope="function")
def branches(request, gitlab, group, project):

    branches = [
        "protect_branch_but_allow_all",
        "protect_branch_with_code_owner_approval_required",
        "protect_branch_and_disallow_all",
        "protect_branch_and_allow_merges",
        "protect_branch_and_allow_pushes",
        "protect_branch_and_allow_merges_access_levels",
        "protect_branch_and_allow_pushes_access_levels",
        "protect_branch",
    ]
    for branch in branches:
        gitlab.create_branch(f"{group}/{project}", branch, "main")

    def fin():
        pass
        # this will be deleted together with the project

    request.addfinalizer(fin)
<<<<<<< HEAD
    return gl  # provide fixture value


protect_branch_but_allow_all = """
project_settings:
  gitlabform_tests_group/branches_project:
    branches:
      protect_branch_but_allow_all:
        protected: true
        developers_can_push: true
        developers_can_merge: true
"""

protect_branch_with_code_owner_approval_required = """
project_settings:
  gitlabform_tests_group/branches_project:
    branches:
      protect_branch_with_code_owner_approval_required:
        protected: true
        developers_can_push: false
        developers_can_merge: true
        code_owner_approval_required: true
"""

protect_branch_and_disallow_all = """
project_settings:
  gitlabform_tests_group/branches_project:
    branches:
      protect_branch_and_disallow_all:
        protected: true
        developers_can_push: false
        developers_can_merge: false
"""

mixed_config = """
project_settings:
  gitlabform_tests_group/branches_project:
    branches:
      protect_branch_and_allow_merges:
        protected: true
        developers_can_push: false
        developers_can_merge: true
      protect_branch_and_allow_pushes:
        protected: true
        developers_can_push: true
        developers_can_merge: false
"""

unprotect_branches = """
project_settings:
  gitlabform_tests_group/branches_project:
    branches:
      protect_branch_and_allow_merges:
        protected: false
      protect_branch_and_allow_pushes:
        protected: false
"""

mixed_config_with_access_levels = """
project_settings:
  gitlabform_tests_group/branches_project:
    branches:
      protect_branch_and_allow_merges_access_levels:
        protected: true
        push_access_level: 0
        merge_access_level: 30
        unprotect_access_level: 40
      '*_allow_pushes_access_levels':
        protected: true
        push_access_level: 30
        merge_access_level: 30
        unprotect_access_level: 40
"""

mixed_config_with_access_levels_update = """
project_settings:
  gitlabform_tests_group/branches_project:
    branches:
      protect_branch_and_allow_merges_access_levels:
        protected: true
        push_access_level: 0
        merge_access_level: 40
        unprotect_access_level: 40
      '*_allow_pushes_access_levels':
        protected: true
        push_access_level: 40
        merge_access_level: 40
        unprotect_access_level: 40
"""

mixed_config_with_access_levels_unprotect_branches = """
project_settings:
  gitlabform_tests_group/branches_project:
    branches:
      protect_branch_and_allow_merges_access_levels:
        protected: false
      '*_allow_pushes_access_levels':
        protected: false
"""

config_protect_branch_with_old_api = """
project_settings:
  gitlabform_tests_group/branches_project:
    branches:
      protect_branch:
        protected: true
        developers_can_push: true
        developers_can_merge: true
"""

config_protect_branch_with_new_api = """
project_settings:
  gitlabform_tests_group/branches_project:
    branches:
      protect_branch:
        protected: true
        push_access_level: 0
        merge_access_level: 40
        unprotect_access_level: 40
"""

config_protect_branch_unprotect = """
project_settings:
  gitlabform_tests_group/branches_project:
    branches:
      protect_branch:
        protected: false
"""

config_unprotect_branch_with_old_api = """
project_settings:
  gitlabform_tests_group/branches_project:
    branches:
      protect_branch:
        protected: false
        developers_can_push: true
        developers_can_merge: true
"""

config_unprotect_branch_with_new_api = """
project_settings:
  gitlabform_tests_group/branches_project:
    branches:
      protect_branch:
        protected: false
        push_access_level: 0
        merge_access_level: 40
        unprotect_access_level: 40
"""
=======
    return branches  # provide fixture value
>>>>>>> b79282ee


# protect_branch_with_code_owner_approval_required = f"""
# project_settings:
#   {group_and_project_name}:
#     branches:
#       protect_branch_with_code_owner_approval_required:
#         protected: true
#         developers_can_push: false
#         developers_can_merge: true
#         code_owner_approval_required: true
# """


class TestBranches:
    def test__protect_branch_but_allow_all(self, gitlab, group, project, branches):
        group_and_project_name = f"{group}/{project}"

        protect_branch_but_allow_all = f"""
        project_settings:
          {group_and_project_name}:
            branches:
              protect_branch_but_allow_all:
                protected: true
                developers_can_push: true
                developers_can_merge: true
        """
        run_gitlabform(protect_branch_but_allow_all, group_and_project_name)
        branch = gitlab.get_branch(
            group_and_project_name, "protect_branch_but_allow_all"
        )
        assert branch["protected"] is True
        assert branch["developers_can_push"] is True
        assert branch["developers_can_merge"] is True

        # branch_access_levels = gitlab.get_branch_access_levels(
        #     group_and_project_name, "protect_branch_but_allow_all"
        # )
        # assert branch_access_levels["code_owner_approval_required"] is False

    # this test will pass only on GitLab EE
    # def test__protect_branch_with_code_owner_approval_required(self, gitlab):
    #     gf = GitLabForm(
    #         config_string=protect_branch_with_code_owner_approval_required,
    #         project_or_group=group_and_project_name,
    #     )
    #     gf.main()
    #
    #     branch_access_levels = gitlab.get_branch_access_levels(
    #         group_and_project_name, "protect_branch_with_code_owner_approval_required"
    #     )
    #     assert branch_access_levels["code_owner_approval_required"] is True

    def test__protect_branch_and_disallow_all(self, gitlab, group, project, branches):
        group_and_project_name = f"{group}/{project}"

        protect_branch_and_disallow_all = f"""
        project_settings:
          {group_and_project_name}:
            branches:
              protect_branch_and_disallow_all:
                protected: true
                developers_can_push: false
                developers_can_merge: false
        """
        run_gitlabform(protect_branch_and_disallow_all, group_and_project_name)
        branch = gitlab.get_branch(
            group_and_project_name, "protect_branch_and_disallow_all"
        )
        assert branch["protected"] is True
        assert branch["developers_can_push"] is False
        assert branch["developers_can_merge"] is False

    def test__mixed_config(self, gitlab, group, project, branches):
        group_and_project_name = f"{group}/{project}"

        mixed_config = f"""
        project_settings:
          {group_and_project_name}:
            branches:
              protect_branch_and_allow_merges:
                protected: true
                developers_can_push: false
                developers_can_merge: true
              protect_branch_and_allow_pushes:
                protected: true
                developers_can_push: true
                developers_can_merge: false
        """
        run_gitlabform(mixed_config, group_and_project_name)
        branch = gitlab.get_branch(
            group_and_project_name, "protect_branch_and_allow_merges"
        )
        assert branch["protected"] is True
        assert branch["developers_can_push"] is False
        assert branch["developers_can_merge"] is True

        branch = gitlab.get_branch(
            group_and_project_name, "protect_branch_and_allow_pushes"
        )
        assert branch["protected"] is True
        assert branch["developers_can_push"] is True
        assert branch["developers_can_merge"] is False

        unprotect_branches = f"""
        project_settings:
          {group_and_project_name}:
            branches:
              protect_branch_and_allow_merges:
                protected: false
              protect_branch_and_allow_pushes:
                protected: false
        """
        run_gitlabform(unprotect_branches, group_and_project_name)

        branch = gitlab.get_branch(
            group_and_project_name, "protect_branch_and_allow_merges"
        )
        assert branch["protected"] is False

        branch = gitlab.get_branch(
            group_and_project_name, "protect_branch_and_allow_pushes"
        )
        assert branch["protected"] is False

    def test__mixed_config_with_new_api(self, gitlab, group, project, branches):
        group_and_project_name = f"{group}/{project}"

        mixed_config_with_access_levels = f"""
        project_settings:
          {group_and_project_name}:
            branches:
              protect_branch_and_allow_merges_access_levels:
                protected: true
                push_access_level: 0
                merge_access_level: 30
                unprotect_access_level: 40
              '*_allow_pushes_access_levels':
                protected: true
                push_access_level: 30
                merge_access_level: 30
                unprotect_access_level: 40
        """

        run_gitlabform(mixed_config_with_access_levels, group_and_project_name)

        branch = gitlab.get_branch_access_levels(
            group_and_project_name, "protect_branch_and_allow_merges_access_levels"
        )
        assert branch["push_access_levels"][0]["access_level"] is 0
        assert branch["merge_access_levels"][0]["access_level"] is 30
        assert branch["unprotect_access_levels"][0]["access_level"] is 40

        branch = gitlab.get_branch_access_levels(
            group_and_project_name, "*_allow_pushes_access_levels"
        )
        assert branch["push_access_levels"][0]["access_level"] is 30
        assert branch["merge_access_levels"][0]["access_level"] is 30
        assert branch["unprotect_access_levels"][0]["access_level"] is 40

        mixed_config_with_access_levels_update = f"""
        project_settings:
          {group_and_project_name}:
            branches:
              protect_branch_and_allow_merges_access_levels:
                protected: true
                push_access_level: 0
                merge_access_level: 40
                unprotect_access_level: 40
              '*_allow_pushes_access_levels':
                protected: true
                push_access_level: 40
                merge_access_level: 40
                unprotect_access_level: 40
        """

        run_gitlabform(mixed_config_with_access_levels_update, group_and_project_name)

        branch = gitlab.get_branch_access_levels(
            group_and_project_name, "protect_branch_and_allow_merges_access_levels"
        )
        assert branch["push_access_levels"][0]["access_level"] is 0
        assert branch["merge_access_levels"][0]["access_level"] is 40
        assert branch["unprotect_access_levels"][0]["access_level"] is 40

        branch = gitlab.get_branch_access_levels(
            group_and_project_name, "*_allow_pushes_access_levels"
        )
        assert branch["push_access_levels"][0]["access_level"] is 40
        assert branch["merge_access_levels"][0]["access_level"] is 40
        assert branch["unprotect_access_levels"][0]["access_level"] is 40

        mixed_config_with_access_levels_unprotect_branches = f"""
        project_settings:
          {group_and_project_name}:
            branches:
              protect_branch_and_allow_merges_access_levels:
                protected: false
              '*_allow_pushes_access_levels':
                protected: false
        """

        run_gitlabform(
            mixed_config_with_access_levels_unprotect_branches, group_and_project_name
        )

        branch = gitlab.get_branch(
            group_and_project_name, "protect_branch_and_allow_merges_access_levels"
        )
        assert branch["protected"] is False

        branch = gitlab.get_branch(
            group_and_project_name, "protect_branch_and_allow_pushes_access_levels"
        )
        assert branch["protected"] is False

    def test_protect_branch_with_old_api_next_update_with_new_api_and_unprotect(
        self, gitlab, group, project, branches
    ):
        group_and_project_name = f"{group}/{project}"

        config_protect_branch_with_old_api = f"""
        project_settings:
          {group_and_project_name}:
            branches:
              protect_branch:
                protected: true
                developers_can_push: true
                developers_can_merge: true
        """

        run_gitlabform(config_protect_branch_with_old_api, group_and_project_name)

        branch = gitlab.get_branch(group_and_project_name, "protect_branch")
        assert branch["protected"] is True
        assert branch["developers_can_push"] is True
        assert branch["developers_can_merge"] is True

        config_protect_branch_with_new_api = f"""
        project_settings:
          {group_and_project_name}:
            branches:
              protect_branch:
                protected: true
                push_access_level: 0
                merge_access_level: 40
                unprotect_access_level: 40
        """

        run_gitlabform(config_protect_branch_with_new_api, group_and_project_name)

        branch = gitlab.get_branch_access_levels(
            group_and_project_name, "protect_branch"
        )
        assert branch["push_access_levels"][0]["access_level"] is 0
        assert branch["merge_access_levels"][0]["access_level"] is 40
        assert branch["unprotect_access_levels"][0]["access_level"] is 40

        config_protect_branch_unprotect = f"""
        project_settings:
          {group_and_project_name}:
            branches:
              protect_branch:
                protected: false
        """

        run_gitlabform(config_protect_branch_unprotect, group_and_project_name)

        branch = gitlab.get_branch(group_and_project_name, "protect_branch")
        assert branch["protected"] is False

    def test_protect_branch_with_new_api_next_update_with_old_api_and_unprotect(
        self, gitlab, group, project, branches
    ):
        group_and_project_name = f"{group}/{project}"

        config_protect_branch_with_new_api = f"""
        project_settings:
          {group_and_project_name}:
            branches:
              protect_branch:
                protected: true
                push_access_level: 0
                merge_access_level: 40
                unprotect_access_level: 40
        """

        run_gitlabform(config_protect_branch_with_new_api, group_and_project_name)

        branch = gitlab.get_branch_access_levels(
            group_and_project_name, "protect_branch"
        )
        assert branch["push_access_levels"][0]["access_level"] is 0
        assert branch["merge_access_levels"][0]["access_level"] is 40
        assert branch["unprotect_access_levels"][0]["access_level"] is 40

        config_protect_branch_with_old_api = f"""
        project_settings:
          {group_and_project_name}:
            branches:
              protect_branch:
                protected: true
                developers_can_push: true
                developers_can_merge: true
        """

        run_gitlabform(config_protect_branch_with_old_api, group_and_project_name)

        branch = gitlab.get_branch(group_and_project_name, "protect_branch")
        assert branch["protected"] is True
        assert branch["developers_can_push"] is True
        assert branch["developers_can_merge"] is True

        config_protect_branch_unprotect = f"""
        project_settings:
          {group_and_project_name}:
            branches:
              protect_branch:
                protected: false
        """

        run_gitlabform(config_protect_branch_unprotect, group_and_project_name)

        branch = gitlab.get_branch(group_and_project_name, "protect_branch")
        assert branch["protected"] is False

    def test_unprotect_when_the_rest_of_the_parameters_are_still_specified_old_api(
        self, gitlab, group, project, branches
    ):
        group_and_project_name = f"{group}/{project}"

        config_protect_branch_with_old_api = f"""
        project_settings:
          {group_and_project_name}:
            branches:
              protect_branch:
                protected: true
                developers_can_push: true
                developers_can_merge: true
        """

        run_gitlabform(config_protect_branch_with_old_api, group_and_project_name)

        branch = gitlab.get_branch(group_and_project_name, "protect_branch")
        assert branch["protected"] is True
        assert branch["developers_can_push"] is True
        assert branch["developers_can_merge"] is True

        config_unprotect_branch_with_old_api = f"""
        gitlab:
          api_version: 4
        
        project_settings:
          {group_and_project_name}:
            branches:
              protect_branch:
                protected: false
                developers_can_push: true
                developers_can_merge: true
        """

        run_gitlabform(config_unprotect_branch_with_old_api, group_and_project_name)

        branch = gitlab.get_branch(group_and_project_name, "protect_branch")
        assert branch["protected"] is False

    def test_unprotect_when_the_rest_of_the_parameters_are_still_specified_new_api(
        self, gitlab, group, project, branches
    ):
        group_and_project_name = f"{group}/{project}"

        config_protect_branch_with_new_api = f"""
        project_settings:
          {group_and_project_name}:
            branches:
              protect_branch:
                protected: true
                push_access_level: 0
                merge_access_level: 40
                unprotect_access_level: 40
        """

        run_gitlabform(config_protect_branch_with_new_api, group_and_project_name)

        branch = gitlab.get_branch_access_levels(
            group_and_project_name, "protect_branch"
        )
        assert branch["push_access_levels"][0]["access_level"] is 0
        assert branch["merge_access_levels"][0]["access_level"] is 40
        assert branch["unprotect_access_levels"][0]["access_level"] is 40

        config_unprotect_branch_with_new_api = f"""
        gitlab:
          api_version: 4
        
        project_settings:
          {group_and_project_name}:
            branches:
              protect_branch:
                protected: false
                push_access_level: 0
                merge_access_level: 40
                unprotect_access_level: 40
        """

        run_gitlabform(config_unprotect_branch_with_new_api, group_and_project_name)

        branch = gitlab.get_branch(group_and_project_name, "protect_branch")
        assert branch["protected"] is False<|MERGE_RESOLUTION|>--- conflicted
+++ resolved
@@ -28,163 +28,10 @@
         # this will be deleted together with the project
 
     request.addfinalizer(fin)
-<<<<<<< HEAD
-    return gl  # provide fixture value
-
-
-protect_branch_but_allow_all = """
-project_settings:
-  gitlabform_tests_group/branches_project:
-    branches:
-      protect_branch_but_allow_all:
-        protected: true
-        developers_can_push: true
-        developers_can_merge: true
-"""
-
-protect_branch_with_code_owner_approval_required = """
-project_settings:
-  gitlabform_tests_group/branches_project:
-    branches:
-      protect_branch_with_code_owner_approval_required:
-        protected: true
-        developers_can_push: false
-        developers_can_merge: true
-        code_owner_approval_required: true
-"""
-
-protect_branch_and_disallow_all = """
-project_settings:
-  gitlabform_tests_group/branches_project:
-    branches:
-      protect_branch_and_disallow_all:
-        protected: true
-        developers_can_push: false
-        developers_can_merge: false
-"""
-
-mixed_config = """
-project_settings:
-  gitlabform_tests_group/branches_project:
-    branches:
-      protect_branch_and_allow_merges:
-        protected: true
-        developers_can_push: false
-        developers_can_merge: true
-      protect_branch_and_allow_pushes:
-        protected: true
-        developers_can_push: true
-        developers_can_merge: false
-"""
-
-unprotect_branches = """
-project_settings:
-  gitlabform_tests_group/branches_project:
-    branches:
-      protect_branch_and_allow_merges:
-        protected: false
-      protect_branch_and_allow_pushes:
-        protected: false
-"""
-
-mixed_config_with_access_levels = """
-project_settings:
-  gitlabform_tests_group/branches_project:
-    branches:
-      protect_branch_and_allow_merges_access_levels:
-        protected: true
-        push_access_level: 0
-        merge_access_level: 30
-        unprotect_access_level: 40
-      '*_allow_pushes_access_levels':
-        protected: true
-        push_access_level: 30
-        merge_access_level: 30
-        unprotect_access_level: 40
-"""
-
-mixed_config_with_access_levels_update = """
-project_settings:
-  gitlabform_tests_group/branches_project:
-    branches:
-      protect_branch_and_allow_merges_access_levels:
-        protected: true
-        push_access_level: 0
-        merge_access_level: 40
-        unprotect_access_level: 40
-      '*_allow_pushes_access_levels':
-        protected: true
-        push_access_level: 40
-        merge_access_level: 40
-        unprotect_access_level: 40
-"""
-
-mixed_config_with_access_levels_unprotect_branches = """
-project_settings:
-  gitlabform_tests_group/branches_project:
-    branches:
-      protect_branch_and_allow_merges_access_levels:
-        protected: false
-      '*_allow_pushes_access_levels':
-        protected: false
-"""
-
-config_protect_branch_with_old_api = """
-project_settings:
-  gitlabform_tests_group/branches_project:
-    branches:
-      protect_branch:
-        protected: true
-        developers_can_push: true
-        developers_can_merge: true
-"""
-
-config_protect_branch_with_new_api = """
-project_settings:
-  gitlabform_tests_group/branches_project:
-    branches:
-      protect_branch:
-        protected: true
-        push_access_level: 0
-        merge_access_level: 40
-        unprotect_access_level: 40
-"""
-
-config_protect_branch_unprotect = """
-project_settings:
-  gitlabform_tests_group/branches_project:
-    branches:
-      protect_branch:
-        protected: false
-"""
-
-config_unprotect_branch_with_old_api = """
-project_settings:
-  gitlabform_tests_group/branches_project:
-    branches:
-      protect_branch:
-        protected: false
-        developers_can_push: true
-        developers_can_merge: true
-"""
-
-config_unprotect_branch_with_new_api = """
-project_settings:
-  gitlabform_tests_group/branches_project:
-    branches:
-      protect_branch:
-        protected: false
-        push_access_level: 0
-        merge_access_level: 40
-        unprotect_access_level: 40
-"""
-=======
-    return branches  # provide fixture value
->>>>>>> b79282ee
 
 
 # protect_branch_with_code_owner_approval_required = f"""
-# project_settings:
+# projects_and_groups:
 #   {group_and_project_name}:
 #     branches:
 #       protect_branch_with_code_owner_approval_required:
@@ -200,7 +47,7 @@
         group_and_project_name = f"{group}/{project}"
 
         protect_branch_but_allow_all = f"""
-        project_settings:
+        projects_and_groups:
           {group_and_project_name}:
             branches:
               protect_branch_but_allow_all:
@@ -221,24 +68,24 @@
         # )
         # assert branch_access_levels["code_owner_approval_required"] is False
 
-    # this test will pass only on GitLab EE
-    # def test__protect_branch_with_code_owner_approval_required(self, gitlab):
-    #     gf = GitLabForm(
-    #         config_string=protect_branch_with_code_owner_approval_required,
-    #         project_or_group=group_and_project_name,
-    #     )
-    #     gf.main()
-    #
-    #     branch_access_levels = gitlab.get_branch_access_levels(
-    #         group_and_project_name, "protect_branch_with_code_owner_approval_required"
-    #     )
-    #     assert branch_access_levels["code_owner_approval_required"] is True
+        # this test will pass only on GitLab EE
+        # def test__protect_branch_with_code_owner_approval_required(self, gitlab):
+        #     gf = GitLabForm(
+        #         config_string=protect_branch_with_code_owner_approval_required,
+        #         project_or_group=group_and_project_name,
+        #     )
+        #     gf.main()
+        #
+        #     branch_access_levels = gitlab.get_branch_access_levels(
+        #         group_and_project_name, "protect_branch_with_code_owner_approval_required"
+        #     )
+        #     assert branch_access_levels["code_owner_approval_required"] is True
 
     def test__protect_branch_and_disallow_all(self, gitlab, group, project, branches):
         group_and_project_name = f"{group}/{project}"
 
         protect_branch_and_disallow_all = f"""
-        project_settings:
+        projects_and_groups:
           {group_and_project_name}:
             branches:
               protect_branch_and_disallow_all:
@@ -258,7 +105,7 @@
         group_and_project_name = f"{group}/{project}"
 
         mixed_config = f"""
-        project_settings:
+        projects_and_groups:
           {group_and_project_name}:
             branches:
               protect_branch_and_allow_merges:
@@ -286,7 +133,7 @@
         assert branch["developers_can_merge"] is False
 
         unprotect_branches = f"""
-        project_settings:
+        projects_and_groups:
           {group_and_project_name}:
             branches:
               protect_branch_and_allow_merges:
@@ -310,7 +157,7 @@
         group_and_project_name = f"{group}/{project}"
 
         mixed_config_with_access_levels = f"""
-        project_settings:
+        projects_and_groups:
           {group_and_project_name}:
             branches:
               protect_branch_and_allow_merges_access_levels:
@@ -342,7 +189,7 @@
         assert branch["unprotect_access_levels"][0]["access_level"] is 40
 
         mixed_config_with_access_levels_update = f"""
-        project_settings:
+        projects_and_groups:
           {group_and_project_name}:
             branches:
               protect_branch_and_allow_merges_access_levels:
@@ -374,7 +221,7 @@
         assert branch["unprotect_access_levels"][0]["access_level"] is 40
 
         mixed_config_with_access_levels_unprotect_branches = f"""
-        project_settings:
+        projects_and_groups:
           {group_and_project_name}:
             branches:
               protect_branch_and_allow_merges_access_levels:
@@ -403,7 +250,7 @@
         group_and_project_name = f"{group}/{project}"
 
         config_protect_branch_with_old_api = f"""
-        project_settings:
+        projects_and_groups:
           {group_and_project_name}:
             branches:
               protect_branch:
@@ -420,7 +267,7 @@
         assert branch["developers_can_merge"] is True
 
         config_protect_branch_with_new_api = f"""
-        project_settings:
+        projects_and_groups:
           {group_and_project_name}:
             branches:
               protect_branch:
@@ -440,7 +287,7 @@
         assert branch["unprotect_access_levels"][0]["access_level"] is 40
 
         config_protect_branch_unprotect = f"""
-        project_settings:
+        projects_and_groups:
           {group_and_project_name}:
             branches:
               protect_branch:
@@ -458,7 +305,7 @@
         group_and_project_name = f"{group}/{project}"
 
         config_protect_branch_with_new_api = f"""
-        project_settings:
+        projects_and_groups:
           {group_and_project_name}:
             branches:
               protect_branch:
@@ -478,7 +325,7 @@
         assert branch["unprotect_access_levels"][0]["access_level"] is 40
 
         config_protect_branch_with_old_api = f"""
-        project_settings:
+        projects_and_groups:
           {group_and_project_name}:
             branches:
               protect_branch:
@@ -495,7 +342,7 @@
         assert branch["developers_can_merge"] is True
 
         config_protect_branch_unprotect = f"""
-        project_settings:
+        projects_and_groups:
           {group_and_project_name}:
             branches:
               protect_branch:
@@ -513,7 +360,7 @@
         group_and_project_name = f"{group}/{project}"
 
         config_protect_branch_with_old_api = f"""
-        project_settings:
+        projects_and_groups:
           {group_and_project_name}:
             branches:
               protect_branch:
@@ -533,7 +380,7 @@
         gitlab:
           api_version: 4
         
-        project_settings:
+        projects_and_groups:
           {group_and_project_name}:
             branches:
               protect_branch:
@@ -553,7 +400,7 @@
         group_and_project_name = f"{group}/{project}"
 
         config_protect_branch_with_new_api = f"""
-        project_settings:
+        projects_and_groups:
           {group_and_project_name}:
             branches:
               protect_branch:
@@ -573,10 +420,7 @@
         assert branch["unprotect_access_levels"][0]["access_level"] is 40
 
         config_unprotect_branch_with_new_api = f"""
-        gitlab:
-          api_version: 4
-        
-        project_settings:
+        projects_and_groups:
           {group_and_project_name}:
             branches:
               protect_branch:
