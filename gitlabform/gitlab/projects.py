import json
from time import sleep

from gitlabform.gitlab.core import (
    GitLabCore,
    NotFoundException,
    TimeoutWaitingForDeletion,
)


class GitLabProjects(GitLabCore):
<<<<<<< HEAD
    def get_project_case_insensitive(self, some_string):

        # maybe "some_string" is the project's path

        try:
            return self.get_project(some_string)
        except NotFoundException:

            # try searching by name - maybe "some_string" is project's name
            # or path, but case insensitive

            projects = self._make_requests_to_api(
                f"projects?search=%s&simple=true",
                some_string,
                method="GET",
            )
            for project in projects:
                if (
                    project["path"].lower() == some_string.lower()
                    or project["name"].lower() == some_string.lower()
                ):
                    return project
            raise NotFoundException

    def create_project(self, name, path, namespace_id, default_branch=None):
=======
    def create_project(
        self,
        name,
        path,
        namespace_id,
        default_branch=None,
        wait_if_still_being_deleted=False,
    ):
>>>>>>> b79282ee
        data = {
            "name": name,
            "path": path,
            "namespace_id": namespace_id,
        }
        if default_branch:
            data["default_branch"] = default_branch

        if wait_if_still_being_deleted:

            # GitLab deletes the project asynchronously, it may take a few seconds.
            # So if you are creating new project with the same name as the one
            # that is still being deleted, GitLab returns code 400
            # and "The project is still being deleted.". Let's retry a few times
            # then to start creating when the deletion is done.
            # (Note: this code DOES NOT support the "Delayed Project deletion" feature
            # where the actual deletion can be postponed for days!)

            max_retries = 10
            wait_before_retry = 3
            retry = 0

            while True:
                retry += 1

                if retry > max_retries:
                    raise TimeoutWaitingForDeletion

                response = self._make_requests_to_api(
                    "projects", data=data, method="POST", expected_codes=[201, 400]
                )
                if self._is_project_still_deleted(response):
                    # wait & retry
                    sleep(wait_before_retry)
                    continue
                else:
                    return response

        else:

            return self._make_requests_to_api(
                "projects", data=data, method="POST", expected_codes=201
            )

    @staticmethod
    def _is_project_still_deleted(response):
        # check if response looks like this:
        # {'message': {'base': ['The project is still being deleted. Please try again later.'],
        # 'limit_reached': []}}
        return (
            "message" in response
            and "base" in response["message"]
            and type(response["message"]["base"]) == list
            and len(response["message"]["base"]) == 1
            and "The project is still being deleted." in response["message"]["base"][0]
        )

    def delete_project(self, project_and_group_name):

        # 404 means that the project does not exist anymore, so let's accept it for idempotency
        return self._make_requests_to_api(
            "projects/%s",
            project_and_group_name,
            method="DELETE",
            expected_codes=[202, 204, 404],
        )

<<<<<<< HEAD
    def get_all_projects(self, include_archived=False):
=======
        # GitLab deletes the project asynchronously, it may take a few seconds
        # BUT it doesn't return such not yet deleted project in GET calls, so
        # there is no point in checking if it actually done here. :(
        # See create_project() for the code that deals with that.

    def get_all_projects(self):
>>>>>>> b79282ee
        """
        :param group: group name
        :return: sorted list of ALL projects you have access to, strings "group/project_name"
        """
        try:
            # there are 3 states of the "archived" flag: true, false, undefined
            # we use the last 2
            if include_archived:
                query_string = "order_by=name&sort=asc"
            else:
                query_string = "order_by=name&sort=asc&archived=false"
            result = self._make_requests_to_api(
                f"projects?{query_string}", paginated=True
            )
            return sorted(map(lambda x: x["path_with_namespace"], result))
        except NotFoundException:
            return []

    def post_deploy_key(self, project_and_group_name, deploy_key):
        # deploy_key has to be like this:
        # {
        #     'title': title,
        #     'key': key,
        #     'can_push': can_push,
        # }
        # ..as documented at: https://docs.gitlab.com/ce/api/deploy_keys.html#add-deploy-key
        self._make_requests_to_api(
            "projects/%s/deploy_keys",
            project_and_group_name,
            "POST",
            deploy_key,
            expected_codes=201,
        )

    def get_deploy_keys(self, project_and_group_name):
        return self._make_requests_to_api(
            "projects/%s/deploy_keys", project_and_group_name
        )

    def delete_deploy_key(self, project_and_group_name, id):
        return self._make_requests_to_api(
            "projects/%s/deploy_keys/%s",
            (project_and_group_name, id),
            method="DELETE",
            expected_codes=[204, 404],
        )

    def get_deploy_key(self, project_and_group_name, id):
        return self._make_requests_to_api(
            "projects/%s/deploy_keys/%s", (project_and_group_name, id), "GET"
        )

    def delete_secret_variable(self, project_and_group_name, secret_variable_key):
        self._make_requests_to_api(
            "projects/%s/variables/%s",
            (project_and_group_name, secret_variable_key),
            method="DELETE",
            expected_codes=[204, 404],
        )

    def post_secret_variable(self, project_and_group_name, secret_variable):
        # secret_variable has to be like documented at:
        # https://docs.gitlab.com/ee/api/project_level_variables.html#create-variable
        self._make_requests_to_api(
            "projects/%s/variables",
            project_and_group_name,
            "POST",
            secret_variable,
            expected_codes=201,
        )

    def put_secret_variable(self, project_and_group_name, secret_variable):
        # secret_variable has to be like documented at:
        # https://docs.gitlab.com/ce/api/build_variables.html#update-variable
        self._make_requests_to_api(
            "projects/%s/variables/%s",
            (project_and_group_name, secret_variable["key"]),
            "PUT",
            secret_variable,
        )

    def get_secret_variable(self, project_and_group_name, secret_variable_key):
        return self._make_requests_to_api(
            "projects/%s/variables/%s", (project_and_group_name, secret_variable_key)
        )["value"]

    def get_secret_variables(self, project_and_group_name):
        return self._make_requests_to_api(
            "projects/%s/variables", project_and_group_name
        )

    def get_project_settings(self, project_and_group_name):
        try:
            return self._make_requests_to_api("projects/%s", project_and_group_name)
        except NotFoundException:
            return dict()

    def put_project_settings(self, project_and_group_name, project_settings):
        # project_settings has to be like this:
        # {
        #     'setting1': value1,
        #     'setting2': value2,
        # }
        # ..as documented at: https://docs.gitlab.com/ce/api/projects.html#edit-project
        self._make_requests_to_api(
            "projects/%s",
            project_and_group_name,
            "PUT",
            data=None,
            json=project_settings,
        )

    def get_project_push_rules(self, project_and_group_name: str):
        try:
            return self._make_requests_to_api(
                "projects/%s/push_rule", project_and_group_name
            )
        except NotFoundException:
            return dict()

    def put_project_push_rules(self, project_and_group_name, push_rules):
        # push_rules has to be like this:
        # {
        #     'setting1': value1,
        #     'setting2': value2,
        # }
        # ..as documented at: https://docs.gitlab.com/ee/api/projects.html#edit-project-push-rule

        # for this endpoint GitLab fails if project name contains ".", so lets use pid instead
        pid: str = self._get_project_id(project_and_group_name)

        self._make_requests_to_api("projects/%s/push_rule", pid, "PUT", push_rules)

    def post_project_push_rules(self, project_and_group_name: str, push_rules):
        # push_rules has to be like this:
        # {
        #     'setting1': value1,
        #     'setting2': value2,
        # }
        # ..as documented at: https://docs.gitlab.com/ee/api/projects.html#edit-project-push-rule

        pid: str = self._get_project_id(project_and_group_name)

        self._make_requests_to_api(
            "projects/%s/push_rule", pid, "POST", push_rules, expected_codes=201
        )

    def get_hook_id(self, project_and_group_name, url):
        hooks = self._make_requests_to_api(
            "projects/%s/hooks", project_and_group_name, "GET"
        )
        for hook in hooks:
            if hook["url"] == url:
                return hook["id"]
        return None

    def delete_hook(self, project_and_group_name, hook_id):
        self._make_requests_to_api(
            "projects/%s/hooks/%s",
            (project_and_group_name, hook_id),
            "DELETE",
            expected_codes=[200, 204],
        )

    def put_hook(self, project_and_group_name, hook_id, url, data):
        data_required = {"url": url}
        data = {**data, **data_required}
        self._make_requests_to_api(
            "projects/%s/hooks/%s", (project_and_group_name, hook_id), "PUT", data
        )

    def post_hook(self, project_and_group_name, url, data):
        data_required = {"url": url}
        data = {**data, **data_required}
        self._make_requests_to_api(
            "projects/%s/hooks",
            project_and_group_name,
            "POST",
            data,
            expected_codes=201,
        )

    def post_approvals_settings(self, project_and_group_name, data):
        # for this endpoint GitLab still actually wants pid, not "group/project"...
        pid = self._get_project_id(project_and_group_name)
        data_required = {"id": pid}
        data = {**data, **data_required}
        self._make_requests_to_api(
            "projects/%s/approvals", pid, "POST", data, expected_codes=201
        )

    def get_approvals_settings(self, project_and_group_name):
        pid = self._get_project_id(project_and_group_name)
        return self._make_requests_to_api("projects/%s/approvals", pid)

    def delete_legacy_approvers(self, project_and_group_name):
        # uses pre-12.3, deprecated API to clean up the setup of approvers made the old way of configuring approvers

        # we need to pass data to this gitlab API endpoint as JSON, because when passing as data the JSON converter
        # used by requests lib changes empty arrays into nulls and omits it, which results in
        # {"error":"approver_group_ids is missing"} error from gitlab...

        # for this endpoint GitLab still actually wants pid, not "group/project"...
        pid = self._get_project_id(project_and_group_name)
        data = (
            "{"
            + '"id":'
            + str(pid)
            + ","
            + '"approver_ids": [],'
            + '"approver_group_ids": []'
            + "}"
        )
        json_data = json.loads(data)
        self._make_requests_to_api(
            "projects/%s/approvers", pid, "PUT", data=None, json=json_data
        )

    def get_approvals_rules(self, project_and_group_name):
        # for this endpoint GitLab still actually wants pid, not "group/project"...
        pid = self._get_project_id(project_and_group_name)
        return self._make_requests_to_api("projects/%s/approval_rules", pid)

    def delete_approvals_rule(self, project_and_group_name, approval_rule_id):
        # for this endpoint GitLab still actually wants pid, not "group/project"...
        pid = self._get_project_id(project_and_group_name)
        self._make_requests_to_api(
            "projects/%s/approval_rules/%s",
            (pid, approval_rule_id),
            method="DELETE",
            expected_codes=[200, 204],
        )

    def create_approval_rule(
        self,
        project_and_group_name,
        name,
        approvals_required,
        approvers,
        approver_groups,
    ):
        pid = self._get_project_id(project_and_group_name)

        data = self._create_approval_rule_data(
            project_and_group_name, name, approvals_required, approvers, approver_groups
        )

        self._make_requests_to_api(
            "projects/%s/approval_rules",
            pid,
            method="POST",
            data=None,
            expected_codes=201,
            json=data,
        )

    def update_approval_rule(
        self,
        project_and_group_name,
        approval_rule_id,
        name,
        approvals_required,
        approvers,
        approver_groups,
    ):
        pid = self._get_project_id(project_and_group_name)

        data = self._create_approval_rule_data(
            project_and_group_name, name, approvals_required, approvers, approver_groups
        )
        data["approval_rule_id"] = approval_rule_id

        self._make_requests_to_api(
            "projects/%s/approval_rules/%s",
            (pid, approval_rule_id),
            method="PUT",
            data=None,
            json=data,
        )

    def _create_approval_rule_data(
        self,
        project_and_group_name,
        name,
        approvals_required,
        approvers,
        approver_groups,
    ):
        pid = self._get_project_id(project_and_group_name)

        # gitlab API expects ids, not names of users and groups, so we need to convert first
        user_ids = []
        for approver_name in approvers:
            user_ids.append(self._get_user_id(approver_name))
        group_ids = []
        for group_path in approver_groups:
            group_ids.append(int(self._get_group_id(group_path)))

        data = {
            "id": int(pid),
            "name": name,
            "approvals_required": approvals_required,
            "user_ids": user_ids,
            "group_ids": group_ids,
        }

        return data

    def share_with_group(
        self, project_and_group_name, group_name, group_access, expires_at
    ):
        data = {"group_id": self._get_group_id(group_name), "expires_at": expires_at}
        if group_access is not None:
            data["group_access"] = group_access
        return self._make_requests_to_api(
            "projects/%s/share",
            project_and_group_name,
            method="POST",
            data=data,
            expected_codes=201,
        )

    def unshare_with_group(self, project_and_group_name, group_name):
        # 404 means that the group already has not access, so let's accept it for idempotency
        group_id = self._get_group_id(group_name)
        return self._make_requests_to_api(
            "projects/%s/share/%s",
            (project_and_group_name, group_id),
            method="DELETE",
            expected_codes=[204, 404],
        )

    def archive(self, project_and_group_name):
        return self._make_requests_to_api(
            "projects/%s/archive",
            project_and_group_name,
            method="POST",
            expected_codes=[200, 201],
        )

    def unarchive(self, project_and_group_name):
        return self._make_requests_to_api(
            "projects/%s/unarchive",
            project_and_group_name,
            method="POST",
            expected_codes=[200, 201],
        )<|MERGE_RESOLUTION|>--- conflicted
+++ resolved
@@ -9,7 +9,6 @@
 
 
 class GitLabProjects(GitLabCore):
-<<<<<<< HEAD
     def get_project_case_insensitive(self, some_string):
 
         # maybe "some_string" is the project's path
@@ -34,8 +33,6 @@
                     return project
             raise NotFoundException
 
-    def create_project(self, name, path, namespace_id, default_branch=None):
-=======
     def create_project(
         self,
         name,
@@ -44,7 +41,6 @@
         default_branch=None,
         wait_if_still_being_deleted=False,
     ):
->>>>>>> b79282ee
         data = {
             "name": name,
             "path": path,
@@ -112,16 +108,12 @@
             expected_codes=[202, 204, 404],
         )
 
-<<<<<<< HEAD
-    def get_all_projects(self, include_archived=False):
-=======
         # GitLab deletes the project asynchronously, it may take a few seconds
         # BUT it doesn't return such not yet deleted project in GET calls, so
         # there is no point in checking if it actually done here. :(
         # See create_project() for the code that deals with that.
 
-    def get_all_projects(self):
->>>>>>> b79282ee
+    def get_all_projects(self, include_archived=False):
         """
         :param group: group name
         :return: sorted list of ALL projects you have access to, strings "group/project_name"
