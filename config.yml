--- conflicted
+++ resolved
@@ -112,7 +112,6 @@
         developers_can_push: false
         developers_can_merge: true
 
-<<<<<<< HEAD
     # keys names are members/groups names and values are as parameters described at
     # https://docs.gitlab.com/ee/api/projects.html#share-project-with-group
     # https://docs.gitlab.com/ee/api/members.html#add-a-member-to-a-group-or-project
@@ -124,14 +123,13 @@
         my-user:
           access_level: 40
           expires_at: 2019-09-26
-=======
+
     # keys names are tags names and values are as parameters described at
     # https://docs.gitlab.com/ee/api/protected_tags.html
     tags:
       'v*':
         protected: true
         create_access_level: 40
->>>>>>> 7d848dca
 
     # service names are as in the endpoints described at https://docs.gitlab.com/ce/api/services.html
     # hashes under those name correspond to the parameters described for given service there
